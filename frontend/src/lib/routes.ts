/**
 * Centralized Route Configuration
 *
 * Best practice: All routes defined in one place for easy maintenance
 * Security: Minimal URL parameters, data fetched from backend
 */

export const ROUTES = {
  HOME: "/",
  BOOKING_GENERAL: "/booking/general",
  BOOKING_INSPECTION: "/booking/inspection",
  PAYMENT: "/payment",
  CONFIRMATION: "/confirmation",
<<<<<<< HEAD
  PROFILE: "/profile",
=======
  INSPECTIONS: "/inspections",
  INSPECTION_DETAILS: "/inspections/:id",
  PROVIDER_DASHBOARD: "/provider",
  NEARBY_SERVICES: "/nearby-services",
  DATA_CONSENT: "/data-consent",
>>>>>>> 934e208e
} as const;

/**
 * Route builders with type-safe parameters
 * Security: Only pass references, never sensitive data like amounts
 */

export const buildPaymentRoute = (bookingReference: string) => {
  return `${ROUTES.PAYMENT}?booking_reference=${encodeURIComponent(
    bookingReference
  )}`;
};

export const buildConfirmationRoute = (paymentReference: string) => {
  return `${ROUTES.CONFIRMATION}?payment_reference=${encodeURIComponent(
    paymentReference
  )}`;
};

/**
 * Parse route parameters
 */
export const getBookingReferenceFromUrl = (
  searchParams: URLSearchParams
): string | null => {
  return searchParams.get("booking_reference");
};

export const getPaymentReferenceFromUrl = (
  searchParams: URLSearchParams
): string | null => {
  return searchParams.get("payment_reference");
};

<<<<<<< HEAD
// Type for route keys
export type RouteKey = keyof typeof ROUTES;

// Type for route values
export type RouteValue = (typeof ROUTES)[RouteKey];
=======
export const buildInspectionDetailsRoute = (inspectionId: number) => {
  return `/inspections/${inspectionId}`;
};
>>>>>>> 934e208e
<|MERGE_RESOLUTION|>--- conflicted
+++ resolved
@@ -11,15 +11,12 @@
   BOOKING_INSPECTION: "/booking/inspection",
   PAYMENT: "/payment",
   CONFIRMATION: "/confirmation",
-<<<<<<< HEAD
   PROFILE: "/profile",
-=======
   INSPECTIONS: "/inspections",
   INSPECTION_DETAILS: "/inspections/:id",
   PROVIDER_DASHBOARD: "/provider",
   NEARBY_SERVICES: "/nearby-services",
   DATA_CONSENT: "/data-consent",
->>>>>>> 934e208e
 } as const;
 
 /**
@@ -54,14 +51,11 @@
   return searchParams.get("payment_reference");
 };
 
-<<<<<<< HEAD
 // Type for route keys
 export type RouteKey = keyof typeof ROUTES;
 
 // Type for route values
 export type RouteValue = (typeof ROUTES)[RouteKey];
-=======
 export const buildInspectionDetailsRoute = (inspectionId: number) => {
   return `/inspections/${inspectionId}`;
-};
->>>>>>> 934e208e
+};