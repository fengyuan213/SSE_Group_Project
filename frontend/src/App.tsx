--- conflicted
+++ resolved
@@ -28,13 +28,6 @@
   useNavigate,
 } from "react-router-dom";
 import Booking from "./pages/Booking.tsx";
-<<<<<<< HEAD
-import AuditPage from "./pages/AuditPage.tsx";
-
-function isRecord(v: unknown): v is Record<string, unknown> {
-  return typeof v === "object" && v !== null;
-}
-=======
 import Payment from "./pages/Payment.tsx";
 import Confirmation from "./pages/Confirmation.tsx";
 import Dashboard from "./pages/Dashboard.tsx";
@@ -48,12 +41,10 @@
 import NearbyServices from "./pages/NearbyServices";
 import DataConsent from "./pages/DataConsent";
 import AuditPage from "./pages/AuditPage.tsx";
->>>>>>> e5191397
 
 function isRecord(v: unknown): v is Record<string, unknown> {
   return typeof v === "object" && v !== null;
 }
-
 
 function AppContent() {
   const [status, setStatus] = useState("checking...");
@@ -70,10 +61,9 @@
       .catch(() => setStatus("down"));
   }, []);
 
-  // After the administrator logs in, check whether there are any sensitive audit events,
-  // and pop up a reminder if there are any.
+  // After the administrator logs in, check whether there are any sensitive audit events, and pop up a reminder if there are any.
   useEffect(() => {
-    const isAdmin = true;
+    const isAdmin = true; // Assume const isAdmin = true now, when we switch to the real backend database, delete this line.
     if (!isAdmin) return;
 
     (async () => {
@@ -137,20 +127,19 @@
           >
             🏠 HomeService Hub
           </Typography>
-<<<<<<< HEAD
-
-          <Button color="inherit" component={Link} to="/">
-=======
+
           <Button color="inherit" component={Link} to={ROUTES.HOME}>
->>>>>>> e5191397
             Home
           </Button>
+
           <Button color="inherit" component={Link} to={ROUTES.NEARBY_SERVICES}>
             Find Nearby
           </Button>
+
           <Button color="inherit" component={Link} to={ROUTES.BOOKING_GENERAL}>
             Book Service
           </Button>
+
           <Button
             color="inherit"
             component={Link}
@@ -158,11 +147,11 @@
           >
             Book Inspection
           </Button>
-<<<<<<< HEAD
-=======
+
           <Button color="inherit" component={Link} to={ROUTES.INSPECTIONS}>
             My Inspections
           </Button>
+
           <Button
             color="inherit"
             component={Link}
@@ -174,19 +163,11 @@
             Data Consent
           </Button>
 
->>>>>>> e5191397
-
           {/* Navigate to the audit log */}
           <Button color="inherit" component={Link} to="/audit">
             Audit Logs
           </Button>
-<<<<<<< HEAD
-
-          <Box sx={{ ml: 2 }}>
-=======
           <Box sx={{ ml: 2, display: "flex", alignItems: "center", gap: 1 }}>
-
->>>>>>> e5191397
             <Chip
               size="small"
               label={`API: ${status}`}
@@ -300,28 +281,6 @@
       </AppBar>
       <Toolbar />
       <Container sx={{ py: 3 }}>
-<<<<<<< HEAD
-        <Routes>
-          <Route
-            path="/"
-            element={
-              <Box>
-                <Typography variant="h4" gutterBottom>
-                  Welcome to the Home Services Booking System
-                </Typography>
-                <Typography color="text.secondary">
-                  Use the menu above to navigate to the booking forms.
-                </Typography>
-              </Box>
-            }
-          />
-          <Route path="/booking/general" element={<Booking />} />
-          {/* Audit log routing */}
-          <Route path="/audit" element={<AuditPage />} />
-          <Route path="*" element={<Navigate to="/" replace />} />
-        </Routes>
-=======
-
         {syncError && (
           <Box sx={{ mb: 2, p: 2, bgcolor: "error.light", borderRadius: 1 }}>
             <Typography color="error.contrastText">
@@ -352,8 +311,6 @@
             <Route path="*" element={<Navigate to={ROUTES.HOME} replace />} />
           </Routes>
         </ErrorBoundary>
-
->>>>>>> e5191397
       </Container>
     </>
   );
